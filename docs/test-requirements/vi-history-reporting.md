--- conflicted
+++ resolved
@@ -32,33 +32,21 @@
 
 ## Workflow (`.github/workflows/vi-compare-refs.yml`)
 
-<<<<<<< HEAD
-1. `modes` input shall accept comma/semicolon separated tokens (case-insensitive) and default to `default`.
-2. Workflow shall invoke the helper once per mode, writing outputs to `tests/results/ref-compare/history/<mode>`.
-3. `steps.history.outputs['manifest-path']` shall resolve to the aggregate history suite manifest.
-4. `steps.history.outputs['mode-manifests-json']` shall emit a JSON array describing each requested mode (slug,
-   manifest path, results directory, processed count, diff count, status).
-5. `steps.history.outputs['results-dir']` shall equal the root history directory.
-6. Step summary shall report target, requested/resolved start refs, processed pairs, stop reason, last diff, and active
-   mode for each iteration.
-7. `vi-compare-results` artifact shall include every manifest plus all `*-summary.json` and `*-exec.json` files.
-8. Single-mode (`default`) runs shall produce the same layout as the legacy workflow.
-9. Workflow shall surface helper failures per mode and mark the job failed while preserving prior results.
-=======
 16. `modes` input shall accept comma/semicolon separated tokens (case-insensitive) and default to `default`.
 17. Workflow shall invoke the helper once per mode, writing outputs to `tests/results/ref-compare/history/<mode>`.
 18. `steps.history.outputs['manifest-path']` shall resolve to the aggregate history suite manifest.
-19. `steps.history.outputs['mode-manifests-json']` shall emit a JSON array describing each requested mode (slug, manifest path, results directory, processed count, diff count, status).
+19. `steps.history.outputs['mode-manifests-json']` shall emit a JSON array describing each requested mode (slug,
+   manifest path, results directory, processed count, diff count, status).
 20. `steps.history.outputs['results-dir']` shall equal the root history directory.
-21. Step summary shall report target, requested/resolved start refs, processed pairs, stop reason, last diff, and active mode for each iteration.
+21. Step summary shall report target, requested/resolved start refs, processed pairs, stop reason, last diff, and active
+   mode for each iteration.
 22. `vi-compare-results` artifact shall include every manifest plus all `*-summary.json` and `*-exec.json` files.
 23. Single-mode (`default`) runs shall produce the same layout as the legacy workflow.
 24. Workflow shall surface helper failures per mode and mark the job failed while preserving prior results.
->>>>>>> 7687b552
 
 ## Documentation
 
-1. `docs/knowledgebase/VICompare-Refs-Workflow.md` shall describe the `modes` input and multi-mode dispatch examples.
-2. Documentation shall explain helper usage with `-Mode` and how manifest fields map to modes and flag bundles.
-3. Documentation shall note that artifacts are partitioned per mode and that report-format tests will be enriched with
+25. `docs/knowledgebase/VICompare-Refs-Workflow.md` shall describe the `modes` input and multi-mode dispatch examples.
+26. Documentation shall explain helper usage with `-Mode` and how manifest fields map to modes and flag bundles.
+27. Documentation shall note that artifacts are partitioned per mode and that report-format tests will be enriched with
    real LVCompare outputs.
