--- conflicted
+++ resolved
@@ -186,27 +186,6 @@
         "panel": "dedicated"
       }
     }
-<<<<<<< HEAD
-  ],
-  "inputs": [
-    {
-      "id": "teststandBase",
-      "type": "promptString",
-      "description": "Base VI path",
-      "default": "${workspaceFolder}/VI1.vi"
-    },
-    {
-      "id": "teststandHead",
-      "type": "promptString",
-      "description": "Head VI path",
-      "default": "${workspaceFolder}/VI2.vi"
-    },
-    {
-      "id": "teststandOutput",
-      "type": "promptString",
-      "description": "Output root directory",
-      "default": "tests/results/teststand-session"
-    }
   
     ,
     {
@@ -228,7 +207,4 @@
       "presentation": { "reveal": "always", "panel": "shared" }
     }
  ]
-=======
-  ]
->>>>>>> 44da855d
 }