--- conflicted
+++ resolved
@@ -118,11 +118,8 @@
 
 ### Fast Path for #88
 
-- Comment dispatch (on an open PR): `/run orchestrated strategy=single include_integration=true sample_id=<id>`
-  - Backward‑compatible: `/run orchestrated single ...` still maps to strategy=single.
-- Manual dispatch (CLI):
-  - `pwsh -File tools/Dispatch-WithSample.ps1 ci-orchestrated.yml -Ref develop -Strategy single -IncludeIntegration true`
-  - Use `-Strategy matrix` for parallel categories when runners are idle.
+- Comment dispatch (on an open PR): `/run orchestrated single include_integration=true sample_id=<id>`
+- Manual dispatch (CLI): `pwsh -File tools/Dispatch-WithSample.ps1 ci-orchestrated.yml -Ref develop -IncludeIntegration true`
 - Merge policy: when all required checks are green and #88 acceptance is satisfied, proceed to merge (admin token available).
 
 ## Workflow Maintenance (ruamel.yaml updater)
@@ -147,9 +144,5 @@
 
 - Scope and PR hygiene:
   - Keep updater changes in small, focused PRs; include a summary of files touched and the transforms applied.
-<<<<<<< HEAD
-  - If the updater warns or skips a file, fall back to a manual edit and re-run `actionlint`.
-=======
   - If the updater warns or skips a file, fall back to a manual edit and re-run `actionlint`.
 
->>>>>>> 3b2a0f8f
