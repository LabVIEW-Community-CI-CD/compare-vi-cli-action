--- conflicted
+++ resolved
@@ -101,20 +101,9 @@
           INCLUDE: ${{ steps.orch.outputs.include_integration }}
           SAMPLE: ${{ steps.orch.outputs.sample_id }}
           AUTH: ${{ steps.auth.outputs.token }}
-<<<<<<< HEAD
-          ORIGIN_KIND: issue_comment
-          ORIGIN_PR: ${{ github.event.issue.number }}
-          ORIGIN_COMMENT_ID: ${{ github.event.comment.id }}
-          ORIGIN_COMMENT_URL: ${{ github.event.comment.html_url }}
-          ORIGIN_AUTHOR: ${{ github.event.comment.user.login }}
-        run: |
-          printf '{"ref":"%s","inputs":{"include_integration":"%s","strategy":"%s","sample_id":"%s","origin_kind":"%s","origin_pr":"%s","origin_comment_id":"%s","origin_comment_url":"%s","origin_author":"%s"}}' \
-            "$TARGET_REF" "$INCLUDE" "$STRATEGY" "$SAMPLE" "$ORIGIN_KIND" "$ORIGIN_PR" "$ORIGIN_COMMENT_ID" "$ORIGIN_COMMENT_URL" "$ORIGIN_AUTHOR" > payload.json
-=======
         run: |
           printf '{"ref":"%s","inputs":{"include_integration":"%s","strategy":"%s","sample_id":"%s"}}' \
             "$TARGET_REF" "$INCLUDE" "$STRATEGY" "$SAMPLE" > payload.json
->>>>>>> f65c6caf
           cat payload.json
           curl -s -X POST \
            -H "Authorization: Bearer $AUTH" \
